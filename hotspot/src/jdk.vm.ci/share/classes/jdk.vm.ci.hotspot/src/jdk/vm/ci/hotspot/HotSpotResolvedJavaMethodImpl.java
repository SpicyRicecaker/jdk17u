--- conflicted
+++ resolved
@@ -472,12 +472,8 @@
         Parameter[] res = new Parameter[javaParameters.length];
         for (int i = 0; i < res.length; i++) {
             java.lang.reflect.Parameter src = javaParameters[i];
-<<<<<<< HEAD
-            res[i] = new Parameter(src.getName(), src.getModifiers(), this, i);
-=======
             String paramName = src.isNamePresent() ? src.getName() : null;
             res[i] = new Parameter(paramName, src.getModifiers(), this, i);
->>>>>>> bdf15eb4
         }
         return res;
     }
