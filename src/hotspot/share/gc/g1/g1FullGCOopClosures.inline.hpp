--- conflicted
+++ resolved
@@ -33,10 +33,7 @@
 #include "memory/iterator.inline.hpp"
 #include "oops/access.inline.hpp"
 #include "oops/compressedOops.inline.hpp"
-<<<<<<< HEAD
-=======
 #include "oops/oop.inline.hpp"
->>>>>>> d006828c
 
 template <typename T>
 inline void G1MarkAndPushClosure::do_oop_nv(T* p) {
@@ -75,11 +72,7 @@
            obj->mark_raw()->must_be_preserved(obj) || // Will be restored by PreservedMarksSet
            (UseBiasedLocking && obj->has_bias_pattern_raw()), // Will be restored by BiasedLocking
            "Must have correct prototype or be preserved, obj: " PTR_FORMAT ", mark: " PTR_FORMAT ", prototype: " PTR_FORMAT,
-<<<<<<< HEAD
-           p2i(obj), p2i(obj->mark()), p2i(markOopDesc::prototype_for_object(obj)));
-=======
            p2i(obj), p2i(obj->mark_raw()), p2i(markOopDesc::prototype_for_object(obj)));
->>>>>>> d006828c
     return;
   }
 
